// Copyright 2014 Google Inc. All Rights Reserved.
//
// Licensed under the Apache License, Version 2.0 (the "License");
// you may not use this file except in compliance with the License.
// You may obtain a copy of the License at
//
//      http://www.apache.org/licenses/LICENSE-2.0
//
// Unless required by applicable law or agreed to in writing, software
// distributed under the License is distributed on an "AS IS" BASIS,
// WITHOUT WARRANTIES OR CONDITIONS OF ANY KIND, either express or implied.
// See the License for the specific language governing permissions and
// limitations under the License.

// Package contains a program that generates code to register
// a directory and its contents as zip data for statik file system.
package main

import (
	"archive/zip"
	"bytes"
	"flag"
	"fmt"
	"io"
	"io/ioutil"
	"os"
	"path"
	spath "path"
	"path/filepath"
	"strings"
	"time"
)

const nameSourceFile = "statik.go"

var namePackage string

var (
<<<<<<< HEAD
	flagSrc        = flag.String("src", path.Join(".", "public"), "The path of the source directory.")
	flagDest       = flag.String("dest", ".", "The destination path of the generated package.")
	flagNoMtime    = flag.Bool("m", false, "Ignore modification times on files.")
	flagNoMode     = flag.Bool("P", false, "Ignore file mode/permissions.")
	flagNoCompress = flag.Bool("Z", false, "Do not use compression to shrink the files.")
	flagForce      = flag.Bool("f", false, "Overwrite destination file if it already exists.")
	flagTags       = flag.String("tags", "", "Write build constraint tags")
	flagPkg        = flag.String("p", "statik", "Name of the generated package")
	flagPkgCmt     = flag.String("c", "Package statik contains static assets.", "The package comment. An empty value disables this comment.\n")
	flagInclude   = flag.String("include", "*.*", "The patterns of files to be included (by comma separated).\n")
=======
	flagSrc        = flag.String("src", path.Join(".", "public"), "")
	flagDest       = flag.String("dest", ".", "")
	flagNoMtime    = flag.Bool("m", false, "")
	flagNoCompress = flag.Bool("Z", false, "")
	flagForce      = flag.Bool("f", false, "")
	flagTags       = flag.String("tags", "", "")
	flagPkg        = flag.String("p", "statik", "")
	flagPkgCmt     = flag.String("c", "", "")
	flagInclude    = flag.String("include", "*.*", "")
>>>>>>> 6b2f3ee5
)

const helpText = `statik [options]

Options:
-src     The source directory of the assets. "public" by default.
-dest    The destination directory of the generated package. "." by default.

-f       Override destination if it already exists, false by default.
-include Wildcard to filter files to include, "*.*" by default.
-m       Ignore modification times on files, false by default.
-Z       Do not use compression, false by default.

-p       Name of the generated package, "statik" by default.
-tags    Build tags for the generated package.
-c       Godoc for the generated package.

-help    Prints this text.

Examples:

Generates a statik package from ./assets directory. Overrides
if there is already an existing package.

   $ statik -src=assets -f

Generates a statik package only with the ".js" files
from the ./public directory.

   $ statik -include=*.js
`

// mtimeDate holds the arbitrary mtime that we assign to files when
// flagNoMtime is set.
var mtimeDate = time.Date(2000, time.January, 1, 0, 0, 0, 0, time.UTC)

func main() {
	flag.Usage = help
	flag.Parse()

	namePackage = *flagPkg

	file, err := generateSource(*flagSrc, *flagInclude)
	if err != nil {
		exitWithError(err)
	}

	destDir := path.Join(*flagDest, namePackage)
	err = os.MkdirAll(destDir, 0755)
	if err != nil {
		exitWithError(err)
	}

	err = rename(file.Name(), path.Join(destDir, nameSourceFile))
	if err != nil {
		exitWithError(err)
	}
}

// rename tries to os.Rename, but fall backs to copying from src
// to dest and unlink the source if os.Rename fails.
func rename(src, dest string) error {
	// Try to rename generated source.
	if err := os.Rename(src, dest); err == nil {
		return nil
	}
	// If the rename failed (might do so due to temporary file residing on a
	// different device), try to copy byte by byte.
	rc, err := os.Open(src)
	if err != nil {
		return err
	}
	defer func() {
		rc.Close()
		os.Remove(src) // ignore the error, source is in tmp.
	}()

	if _, err = os.Stat(dest); !os.IsNotExist(err) {
		if *flagForce {
			if err = os.Remove(dest); err != nil {
				return fmt.Errorf("file %q could not be deleted", dest)
			}
		} else {
			return fmt.Errorf("file %q already exists; use -f to overwrite", dest)
		}
	}

	wc, err := os.Create(dest)
	if err != nil {
		return err
	}
	defer wc.Close()

	if _, err = io.Copy(wc, rc); err != nil {
		// Delete remains of failed copy attempt.
		os.Remove(dest)
	}
	return err
}

// Check if an array contains an item
func contains(slice []string, item string) bool {
	set := make(map[string]struct{}, len(slice))
	for _, s := range slice {
		set[s] = struct{}{}
	}

	_, ok := set[item]
	return ok
}

// Match a path with some of inclusions
func match(incs []string, path string) (bool, error) {
	var err error
	for _, inc := range incs {
		matches, e := filepath.Glob(spath.Join(filepath.Dir(path), inc))

		if e != nil {
			err = e
		}

		if matches != nil && len(matches) != 0 && contains(matches, path) {
			return true, nil
		}
	}

	return false, err
}

// Walks on the source path and generates source code
// that contains source directory's contents as zip contents.
// Generates source registers generated zip contents data to
// be read by the statik/fs HTTP file system.
func generateSource(srcPath string, includes string) (file *os.File, err error) {
	var (
		buffer    bytes.Buffer
		zipWriter io.Writer
	)

	zipWriter = &buffer
	f, err := ioutil.TempFile("", namePackage)
	if err != nil {
		return
	}

	zipWriter = io.MultiWriter(zipWriter, f)
	defer f.Close()

	w := zip.NewWriter(zipWriter)
	if err = filepath.Walk(srcPath, func(path string, fi os.FileInfo, err error) error {
		if err != nil {
			return err
		}
		// Ignore directories and hidden files.
		// No entry is needed for directories in a zip file.
		// Each file is represented with a path, no directory
		// entities are required to build the hierarchy.
		if fi.IsDir() || strings.HasPrefix(fi.Name(), ".") {
			return nil
		}
		relPath, err := filepath.Rel(srcPath, path)
		if err != nil {
			return err
		}
		b, err := ioutil.ReadFile(path)
		if err != nil {
			return err
		}

		incs := strings.Split(includes, ",")

		if b, e := match(incs, path); e != nil {
			return err
		} else if !b {
			return nil
		}

		fHeader, err := zip.FileInfoHeader(fi)
		if err != nil {
			return err
		}
		if *flagNoMtime {
			// Always use the same modification time so that
			// the output is deterministic with respect to the file contents.
			// Do NOT use fHeader.Modified as it only works on go >= 1.10
			fHeader.SetModTime(mtimeDate)
		}
		if *flagNoMode {
			// Always use the same mode so that the output is deterministic with
			// respect to file contents.
			fHeader.SetMode(os.ModePerm)
		}
		fHeader.Name = filepath.ToSlash(relPath)
		if !*flagNoCompress {
			fHeader.Method = zip.Deflate
		}
		f, err := w.CreateHeader(fHeader)
		if err != nil {
			return err
		}
		_, err = f.Write(b)
		return err
	}); err != nil {
		return
	}
	if err = w.Close(); err != nil {
		return
	}

	var tags string
	if *flagTags != "" {
		tags = "\n// +build " + *flagTags + "\n"
	}

	var comment string
	if *flagPkgCmt != "" {
		comment = "\n" + commentLines(*flagPkgCmt)
	}

	// then embed it as a quoted string
	var qb bytes.Buffer
	fmt.Fprintf(&qb, `// Code generated by statik. DO NOT EDIT.
%s%s
package %s

import (
	"github.com/rakyll/statik/fs"
)

func init() {
	data := "`, tags, comment, namePackage)
	FprintZipData(&qb, buffer.Bytes())
	fmt.Fprint(&qb, `"
	fs.Register(data)
}
`)

	if err = ioutil.WriteFile(f.Name(), qb.Bytes(), 0644); err != nil {
		return
	}
	return f, nil
}

// FprintZipData converts zip binary contents to a string literal.
func FprintZipData(dest *bytes.Buffer, zipData []byte) {
	for _, b := range zipData {
		if b == '\n' {
			dest.WriteString(`\n`)
			continue
		}
		if b == '\\' {
			dest.WriteString(`\\`)
			continue
		}
		if b == '"' {
			dest.WriteString(`\"`)
			continue
		}
		if (b >= 32 && b <= 126) || b == '\t' {
			dest.WriteByte(b)
			continue
		}
		fmt.Fprintf(dest, "\\x%02x", b)
	}
}

// comment lines prefixes each line in lines with "// ".
func commentLines(lines string) string {
	lines = "// " + strings.Replace(lines, "\n", "\n// ", -1)
	return lines
}

// Prints out the error message and exists with a non-success signal.
func exitWithError(err error) {
	fmt.Println(err)
	os.Exit(1)
}

func help() {
	fmt.Println(helpText)
	os.Exit(1)
}<|MERGE_RESOLUTION|>--- conflicted
+++ resolved
@@ -36,28 +36,16 @@
 var namePackage string
 
 var (
-<<<<<<< HEAD
-	flagSrc        = flag.String("src", path.Join(".", "public"), "The path of the source directory.")
-	flagDest       = flag.String("dest", ".", "The destination path of the generated package.")
-	flagNoMtime    = flag.Bool("m", false, "Ignore modification times on files.")
-	flagNoMode     = flag.Bool("P", false, "Ignore file mode/permissions.")
-	flagNoCompress = flag.Bool("Z", false, "Do not use compression to shrink the files.")
-	flagForce      = flag.Bool("f", false, "Overwrite destination file if it already exists.")
-	flagTags       = flag.String("tags", "", "Write build constraint tags")
-	flagPkg        = flag.String("p", "statik", "Name of the generated package")
-	flagPkgCmt     = flag.String("c", "Package statik contains static assets.", "The package comment. An empty value disables this comment.\n")
-	flagInclude   = flag.String("include", "*.*", "The patterns of files to be included (by comma separated).\n")
-=======
 	flagSrc        = flag.String("src", path.Join(".", "public"), "")
 	flagDest       = flag.String("dest", ".", "")
 	flagNoMtime    = flag.Bool("m", false, "")
+  flagNoMode     = flag.Bool("P", false, "")
 	flagNoCompress = flag.Bool("Z", false, "")
 	flagForce      = flag.Bool("f", false, "")
 	flagTags       = flag.String("tags", "", "")
 	flagPkg        = flag.String("p", "statik", "")
 	flagPkgCmt     = flag.String("c", "", "")
 	flagInclude    = flag.String("include", "*.*", "")
->>>>>>> 6b2f3ee5
 )
 
 const helpText = `statik [options]
@@ -69,6 +57,7 @@
 -f       Override destination if it already exists, false by default.
 -include Wildcard to filter files to include, "*.*" by default.
 -m       Ignore modification times on files, false by default.
+-P       Ignore file mode/permissions, false by default.
 -Z       Do not use compression, false by default.
 
 -p       Name of the generated package, "statik" by default.
